# CrashLens Pricing Configuration
# Model pricing per 1M tokens (normalized for accuracy)

models:
  # GPT-4 Models (Latest Pricing - July 2025)
  gpt-4:
    input_cost_per_1m: 30.00      # $30/1M tokens
    output_cost_per_1m: 60.00     # $60/1M tokens
    description: "GPT-4 (8K context)"
  
  gpt-4-32k:
    input_cost_per_1m: 60.00      # $60/1M tokens
    output_cost_per_1m: 120.00    # $120/1M tokens
    description: "GPT-4 (32K context)"
  
  gpt-4-turbo:
    input_cost_per_1m: 10.00      # $10/1M tokens
    output_cost_per_1m: 30.00     # $30/1M tokens
    description: "GPT-4 Turbo"
    
  gpt-4o:
    input_cost_per_1m: 5.00       # $5/1M tokens
    output_cost_per_1m: 15.00     # $15/1M tokens
    description: "GPT-4o (Optimized)"
  
  # GPT-3.5 Models
  gpt-3.5-turbo:
    input_cost_per_1m: 1.50       # $1.50/1M tokens
    output_cost_per_1m: 2.00      # $2.00/1M tokens
    description: "GPT-3.5 Turbo"
  
  gpt-3.5-turbo-16k:
    input_cost_per_1m: 3.00       # $3.00/1M tokens
    output_cost_per_1m: 4.00      # $4.00/1M tokens
    description: "GPT-3.5 Turbo (16K context)"
  
  # Claude Models (Latest Anthropic Pricing)
  claude-3-opus:
    input_cost_per_1m: 15.00      # $15/1M tokens
    output_cost_per_1m: 75.00     # $75/1M tokens
    description: "Claude 3 Opus"
  
  claude-3-sonnet:
    input_cost_per_1m: 3.00       # $3/1M tokens
    output_cost_per_1m: 15.00     # $15/1M tokens
    description: "Claude 3 Sonnet"
  
  claude-3-haiku:
    input_cost_per_1m: 0.25       # $0.25/1M tokens
    output_cost_per_1m: 1.25      # $1.25/1M tokens
    description: "Claude 3 Haiku"
  
  claude-2.1:
    input_cost_per_1m: 8.00       # $8/1M tokens
    output_cost_per_1m: 24.00     # $24/1M tokens
    description: "Claude 2.1"
  
  claude-2.0:
    input_cost_per_1m: 8.00       # $8/1M tokens
    output_cost_per_1m: 24.00     # $24/1M tokens
    description: "Claude 2.0"
  
  claude-instant-1:
    input_cost_per_1m: 1.63       # $1.63/1M tokens
    output_cost_per_1m: 5.51      # $5.51/1M tokens
    description: "Claude Instant 1"
    
  # Google Gemini Models
  gemini-pro:
    input_cost_per_1m: 0.50       # $0.50/1M tokens
    output_cost_per_1m: 1.50      # $1.50/1M tokens
    description: "Gemini Pro"
    
  gemini-pro-vision:
    input_cost_per_1m: 0.25       # $0.25/1M tokens
    output_cost_per_1m: 0.50      # $0.50/1M tokens
    description: "Gemini Pro Vision"

# Detection thresholds
thresholds:
  retry_loop:
    max_retries: 3
    time_window_minutes: 5
    max_retry_interval_minutes: 2
  
<<<<<<< HEAD
  gpt4_short:
    min_tokens_for_gpt4: 800
=======
  overkill_model:
    min_tokens_for_gpt4: 100
>>>>>>> ab71ebf8
    gpt4_cost_multiplier: 20.0
    # Models considered expensive for short prompts
    expensive_models:
      - gpt-4
      - gpt-4-32k
      - gpt-4-turbo
      - claude-3-opus
      - claude-3-sonnet
      - claude-2.1
      - claude-2.0
  
  fallback_storm:
    fallback_threshold: 3
    time_window_minutes: 10
  
  fallback_failure:
    time_window_seconds: 300

# Waste calculation settings
waste_calculation:
  # Multiplier for estimating monthly costs from daily samples
  monthly_projection_multiplier: 30
  
  # Minimum cost threshold to report (in dollars)
  min_report_cost: 0.001
  
  # Severity thresholds
  high_severity_cost: 0.10
  medium_severity_cost: 0.01

# 📈 4. Cost Estimation Logic - Updated for 1M token normalization
cost_calculation:
  # Base unit for pricing (all models normalized to this)
  base_unit: 1000000  # 1M tokens
  
  # Token counting preferences
  token_counting:
    prefer_actual_usage: true     # Use logged usage if available
    fallback_to_estimation: true  # Estimate if usage missing
    
  # Cost attribution
  attribution:
    per_call_accuracy: true       # Cost = tokens × model rate
    total_waste_summation: true   # Sum of all affected calls
    include_estimated_waste_usd: true  # Add to detector output<|MERGE_RESOLUTION|>--- conflicted
+++ resolved
@@ -83,13 +83,8 @@
     time_window_minutes: 5
     max_retry_interval_minutes: 2
   
-<<<<<<< HEAD
-  gpt4_short:
-    min_tokens_for_gpt4: 800
-=======
   overkill_model:
     min_tokens_for_gpt4: 100
->>>>>>> ab71ebf8
     gpt4_cost_multiplier: 20.0
     # Models considered expensive for short prompts
     expensive_models:
