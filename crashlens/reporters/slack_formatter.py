--- conflicted
+++ resolved
@@ -204,87 +204,6 @@
                 group['sample_prompts'].append(sample_prompt)
         
         return aggregated
-<<<<<<< HEAD
-    
-    def _format_aggregated_detection(self, group_data: Dict[str, Any], summary_only: bool = False) -> str:
-        """Format an aggregated detection group"""
-        lines = []
-        
-        # Main description
-        if group_data['type'] == 'expensive_model_short':
-            model_used = group_data['model_used'].upper()
-            suggested_model = group_data['suggested_model']
-            lines.append(f"  • {group_data['count']} traces used {model_used} instead of {suggested_model}")
-        elif group_data['type'] == 'retry_loop':
-            lines.append(f"  • {group_data['count']} traces with excessive retries")
-        elif group_data['type'] == 'fallback_storm':
-            lines.append(f"  • {group_data['count']} traces with model fallback storms")
-        elif group_data['type'] == 'fallback_failure':
-            lines.append(f"  • {group_data['count']} traces with unnecessary fallback calls")
-        else:
-            lines.append(f"  • {group_data['count']} traces affected")
-        
-        # Cost and token info
-        if group_data['total_waste_cost'] > 0:
-            lines.append(f"  • Est. waste: ${group_data['total_waste_cost']:.4f}")
-        
-        if group_data['total_waste_tokens'] > 0:
-            lines.append(f"  • Wasted tokens: {group_data['total_waste_tokens']:,}")
-        
-        # Sample prompts (suppress in summary_only)
-        if group_data['sample_prompts'] and not summary_only:
-            lines.append(f"  • Sample prompts: {', '.join(f'"{p[:30]}..."' for p in group_data['sample_prompts'])}")
-        
-        # Suggested fix
-        if group_data['type'] == 'expensive_model_short':
-            lines.append(f"  • Suggested fix: route short prompts to {group_data['suggested_model']}")
-        elif group_data['type'] == 'retry_loop':
-            lines.append("  • Suggested fix: implement exponential backoff and circuit breakers")
-        elif group_data['type'] == 'fallback_storm':
-            lines.append("  • Suggested fix: optimize model selection logic")
-        elif group_data['type'] == 'fallback_failure':
-            lines.append("  • Suggested fix: remove redundant fallback calls after successful cheaper model calls")
-        
-        return "\n".join(lines)
-    
-    def _format_detection(self, detection: Dict[str, Any], severity_emoji: str, summary_only: bool = False) -> str:
-        """Format a single detection (kept for backward compatibility)"""
-        lines = []
-        
-        # Main description
-        lines.append(f"  {severity_emoji} {detection['description']}")
-        
-        # Cost and token info
-        if detection.get('waste_cost', 0) > 0:
-            lines.append(f"     💰 Waste: ${detection['waste_cost']:.4f}")
-        
-        if detection.get('waste_tokens', 0) > 0:
-            lines.append(f"     🎯 Tokens: {detection['waste_tokens']:,}")
-        
-        # Type-specific details
-        if detection['type'] == 'retry_loop':
-            lines.append(f"     🔄 Retries: {detection.get('retry_count', 0)}")
-            lines.append(f"     ⏱️  Time: {detection.get('time_span', 'unknown')}")
-        
-        elif detection['type'] in ['gpt4_short', 'expensive_model_short', 'expensive_model_overkill']:
-            lines.append(f"     📝 Completion length: {detection.get('completion_length', 0)} tokens")
-            lines.append(f"     🤖 Model: {detection.get('model_used', 'unknown')}")
-            lines.append(f"     💡 Suggested: {detection.get('suggested_model', 'gpt-3.5-turbo')}")
-        
-        elif detection['type'] == 'fallback_storm':
-            lines.append(f"     ⚡ Fallbacks: {detection.get('fallback_count', 0)}")
-            models = detection.get('models_sequence', [])
-            if models:
-                lines.append(f"     🔄 Models: {' → '.join(models)}")
-            lines.append(f"     ⏱️  Time: {detection.get('time_span', 'unknown')}")
-        
-        elif detection['type'] == 'fallback_failure':
-            lines.append(f"     📢 Primary: {detection.get('primary_model', 'unknown')} → Fallback: {detection.get('fallback_model', 'unknown')}")
-            lines.append(f"     💰 Waste: ${detection.get('waste_cost', 0):.4f}")
-            lines.append(f"     ⏱️  Time between: {detection.get('time_between_calls', 'unknown')}")
-            if not summary_only:
-                lines.append(f"     📝 Primary prompt: {detection.get('primary_prompt', '')[:50]}...")
-=======
 
     def _get_specific_fix_suggestion(self, group_data: Dict[str, Any]) -> str:
         """Generate specific, actionable fix suggestions based on detection data"""
@@ -294,7 +213,6 @@
             model_used = group_data.get('model_used', 'expensive model')
             suggested_model = group_data.get('suggested_model', 'cheaper model')
             return f"route short prompts from {model_used} → {suggested_model}"
->>>>>>> ab71ebf8
         
         elif det_type == 'retry_loop':
             # Get specific retry patterns from sample data
