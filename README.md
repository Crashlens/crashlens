--- conflicted
+++ resolved
@@ -1,6 +1,6 @@
 ## 🧠 What is CrashLens?
 
-<<<<<<< HEAD
+
 CrashLens is a developer tool to **analyze GPT API logs** and uncover hidden **token waste**, retry loops, and overkill model usage. It helps you **optimize your OpenAI, Anthropic, or Langfuse API usage** by generating a cost breakdown and **suggesting cost-saving actions**.
 
 #### 🔍 Use it when you want to:
@@ -77,7 +77,7 @@
 
 Below is a sample of what the actual `report.md` looks like after running CrashLens:
 
-=======
+
 **CrashLens** is a CLI tool for detecting token waste and inefficiencies in GPT API logs. It analyzes your logs for patterns like fallback failures, retry loops, and overkill model usage, and generates a detailed Markdown report (`report.md`) with cost breakdowns and actionable insights.
 
 ---
@@ -167,11 +167,11 @@
 ### Demo Mode (built-in sample data)
 ```sh
 poetry run crashlens scan --demo
->>>>>>> 152b7d9c
+
 ```
 🔒 CrashLens runs 100% locally. No data leaves your system.
 
-<<<<<<< HEAD
+
 # CrashLens Token Waste Report
 
 **Analysis Date:** 2025-07-25 17:03:57  
@@ -447,7 +447,7 @@
 ---
 
 **CrashLens: Find your wasted tokens. Save money. Optimize your AI usage.** 
-=======
+
 ### Scan from stdin (pipe or paste)
 ```sh
 cat examples/retry-test.jsonl | poetry run crashlens scan --stdin
@@ -512,4 +512,3 @@
 ---
 
 Enjoy using CrashLens! 🎯 
->>>>>>> 152b7d9c
