🔒 CrashLens runs 100% locally. No data leaves your system.

<<<<<<< HEAD
# CrashLens Token Waste Report

**Analysis Date:** 2025-07-25 17:03:57  

**Traces Analyzed:** 156  


## Summary

| Metric | Value |
|--------|-------|
| Total AI Spend | $1.18 |
| Total Potential Savings | $0.8388 |
| Wasted Tokens | 68 |
| Issues Found | 87 |
| Traces Analyzed | 156 |

## Top Expensive Traces

| Rank | Trace ID | Model | Cost |
|------|----------|-------|------|
| 1 | trace_norm_76 | gpt-4 | $0.09 |
| 2 | trace_norm_65 | gpt-4 | $0.07 |
| 3 | trace_norm_38 | gpt-4 | $0.06 |

## Cost by Model

| Model | Cost | Percentage |
|-------|------|------------|
| gpt-4 | $1.16 | 98% |
| gpt-3.5-turbo | $0.02 | 2% |


## Unknown (9 issues)

| Metric | Value |
|--------|-------|
| Total Waste Cost | $0.0001 |
| Total Waste Tokens | 68 |

**Issue**: 9 traces flagged by Unknown

**Sample Prompts**:
1. `What is the current time in Tokyo?`
2. `What is the capital of India?`


## Fallback Storm (5 issues)

| Metric | Value |
|--------|-------|
| Total Waste Cost | $0.0669 |
| Total Waste Tokens | 0 |

**Issue**: 5 traces flagged by Fallback Storm

**Sample Prompts**:
1. `Write a Python script to analyze sentiment from a ...`
2. `Create a function in Go to reverse a string, make ...`
3. `Summarize the key arguments in the philosophical t...`


## Unknown (73 issues)

| Metric | Value |
|--------|-------|
| Total Waste Cost | $0.7717 |
| Total Waste Tokens | 0 |

**Issue**: 73 traces flagged by Unknown

**Sample Prompts**:
1. `What is 2+2?`
2. `Draft a comprehensive business plan for a new e-co...`
3. `Generate a complex SQL query to find users who hav...`


## Monthly Projection

Based on current patterns, potential monthly savings: **$25.16**
=======
**No token waste patterns detected! Your GPT usage looks efficient.**
>>>>>>> 152b7d9c
<|MERGE_RESOLUTION|>--- conflicted
+++ resolved
@@ -1,6 +1,6 @@
 🔒 CrashLens runs 100% locally. No data leaves your system.
 
-<<<<<<< HEAD
+
 # CrashLens Token Waste Report
 
 **Analysis Date:** 2025-07-25 17:03:57  
@@ -81,6 +81,5 @@
 ## Monthly Projection
 
 Based on current patterns, potential monthly savings: **$25.16**
-=======
+
 **No token waste patterns detected! Your GPT usage looks efficient.**
->>>>>>> 152b7d9c
